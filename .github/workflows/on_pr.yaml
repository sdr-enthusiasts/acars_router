--- conflicted
+++ resolved
@@ -158,11 +158,7 @@
       # List of files to check to trigger a rebuild on this job
       - name: Get specific changed files
         id: changed-files-specific
-<<<<<<< HEAD
-        uses: tj-actions/changed-files@v23.1
-=======
         uses: tj-actions/changed-files@v23.2
->>>>>>> 7256d2cf
         with:
           files: |
             Dockerfile
