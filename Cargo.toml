--- conflicted
+++ resolved
@@ -18,13 +18,8 @@
 tokio = { version = "1.20.1", features = ["full", "tracing"] }
 tokio-util = { version = "0.7.3", features = ["full"] }
 tokio-stream = "0.1.9"
-<<<<<<< HEAD
-serde = { version = "1.0.137", features = ["derive"] }
+serde = { version = "1.0.140", features = ["derive"] }
 serde_json = "1.0.82"
-=======
-serde = { version = "1.0.140", features = ["derive"] }
-serde_json = "1.0.81"
->>>>>>> 05f4a021
 derive-getters = "0.2.0"
 zmq = "0.9.2"
 tmq = "0.3.2"
